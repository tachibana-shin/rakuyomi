--- conflicted
+++ resolved
@@ -1,11 +1,8 @@
 local DocumentRegistry = require("document/documentregistry")
 local InputContainer = require("ui/widget/container/inputcontainer")
-<<<<<<< HEAD
-=======
 local FileManager = require("apps/filemanager/filemanager")
 local UIManager = require("ui/uimanager")
 local Dispatcher = require("dispatcher")
->>>>>>> c452acce
 local logger = require("logger")
 local _ = require("gettext")
 local OfflineAlertDialog = require("OfflineAlertDialog")
@@ -35,17 +32,13 @@
     self.ui.menu:registerToMainMenu(self)
   end
 
-<<<<<<< HEAD
   CbzDocument:register(DocumentRegistry)
-=======
-  
   Dispatcher:registerAction("start_library_view", {
     category = "none", 
     event = "StartLibraryView", 
     title = _("Rakuyomi"),
     general = true
   })
->>>>>>> c452acce
 
   Testing:init()
   Testing:emitEvent('initialized')
