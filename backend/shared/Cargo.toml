[package]
name = "shared"
version = "0.1.0"
edition = "2021"

[build-dependencies]
regex = "1.10.4"
schemars = { version = "0.8.16", features = ["url"] }
size = "0.4.1"
serde = { version = "1.0.193", features = ["derive"] }
serde_json = "1.0.103"
url = { version = "2.4.0", features = ["serde"] }

# See more keys and their definitions at https://doc.rust-lang.org/cargo/reference/manifest.html
[dependencies]
anyhow = "1.0.71"
chrono = "0.4.26"
chrono-tz = "0.8.3"
darling = "0.20.3"
num_enum = "0.6.1"
proc-macro2 = "1.0.65"
quote = "1.0.30"
syn = { version = "2.0.26", features = ["full"] }
url = { version = "2.4.0", features = ["serde"] }
wasm_macros = { path = "../wasm_macros" }
wasm_shared = { path = "../wasm_shared" }
serde_json = "1.0.103"
scraper = "0.23.1"
ouroboros = "0.17.1"
ego-tree = "0.10.0"
html-escape = "0.2.13"
reqwest = { version = "0.11.18", default-features = false, features = ["blocking", "json", "rustls-tls", "stream"] }
semver = "1.0"
zip = { version = "0.6.6", default-features = false, features = ["deflate", "bzip2"] }
serde = { version = "1.0.193", features = ["derive"] }
scopeguard = "1.2.0"
tokio = { version = "1.35.1", features = ["full"] }
wasmi.workspace = true
futures = "0.3.30"
rust_decimal = "1.33.1"
sqlx = { version = "0.7.3", features = ["sqlite", "runtime-tokio"] }
thiserror = "1.0.56"
surge-ping = "0.8.0"
async-stream = "0.3.5"
tokio-util = "0.7.10"
tempfile = "3.9.0"
log = "0.4.21"
derive_more = { version = "1.0.0", features = ["from", "try_unwrap", "deref"] }
size = "0.4.1"
walkdir = "2.5.0"
regex = "1.10.4"
schemars = { version = "0.8.16", features = ["url"] }
pared = { git = "https://github.com/hanatsumi/pared.git", branch = "feat/unwrap-or-clone" }
sanitize-filename = "0.5.0"
serde_json_lenient = "0.2.3"
futures-util = "0.3.31"
sha2 = "0.10"
base64 = "0.22"
<<<<<<< HEAD
epub-builder = "0.8.0"
kuchiki = "0.8.1"
markup5ever = "=0.10.1"
=======
quick-xml = { version = "0.30.0", features = ["serialize"] }
>>>>>>> e7a94887

[dev-dependencies]
criterion = { version = "0.5.1", features = ["async_tokio"] }
pprof = { version = "0.13", features = ["criterion", "flamegraph"] }

[[bench]]
name = "chapter_downloader_benchmark"
harness = false

[[bench]]
name = "search_mangas_benchmark"
harness = false<|MERGE_RESOLUTION|>--- conflicted
+++ resolved
@@ -56,13 +56,10 @@
 futures-util = "0.3.31"
 sha2 = "0.10"
 base64 = "0.22"
-<<<<<<< HEAD
 epub-builder = "0.8.0"
 kuchiki = "0.8.1"
 markup5ever = "=0.10.1"
-=======
 quick-xml = { version = "0.30.0", features = ["serialize"] }
->>>>>>> e7a94887
 
 [dev-dependencies]
 criterion = { version = "0.5.1", features = ["async_tokio"] }
