--- conflicted
+++ resolved
@@ -407,7 +407,6 @@
 --- @field attempts number
 
 --- Downloads the given chapter to the storage.
-<<<<<<< HEAD
 --- @param cancel_id number
 --- @param source_id string
 --- @param manga_id string
@@ -415,10 +414,6 @@
 --- @param chapter_num string
 --- @return SuccessfulResponse<string>|ErrorResponse
 function Backend.downloadChapter(cancel_id, source_id, manga_id, chapter_id, chapter_num)
-=======
---- @return SuccessfulResponse<[string, DownloadError[]]>|ErrorResponse
-function Backend.downloadChapter(source_id, manga_id, chapter_id, chapter_num)
->>>>>>> 7917a7a1
   local query_params = {}
 
   if chapter_num ~= nil then
@@ -736,7 +731,6 @@
   })
 end
 
-<<<<<<< HEAD
 local idx = 0
 function Backend.createCancelId()
   idx = idx + 1
@@ -750,15 +744,18 @@
     path = "/cancel-request",
     method = 'POST',
     body = cancel_id,
-=======
---- @return SuccessfulResponse<nil>|ErrorResponse
+  })
+end
+
+--- @return SuccessfulResponse<nil>|ErrorResponse
+--- @param cancel_id number
 --- @param source_id string
 ---@param key string
-function Backend.handleSourceNotification(source_id, key)
-  return Backend.requestJson({
-    path = "/" .. source_id .. "/handle-source-notification/" .. key,
-    method = 'POST'
->>>>>>> 7917a7a1
+function Backend.handleSourceNotification(cancel_id, source_id, key)
+  return Backend.requestJson({
+    path         = "/" .. source_id .. "/handle-source-notification/" .. key,
+    query_params = { cancel_id = cancel_id },
+    method       = 'POST'
   })
 end
 
