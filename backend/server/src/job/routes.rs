use crate::{job::State, AppError};
use anyhow::anyhow;
use axum::{
    extract::{Path, State as StateExtractor},
    routing::{delete, get, post},
    Json, Router,
};
use serde::Deserialize;
use shared::{
    model::{ChapterId, MangaId},
    source_collection::SourceCollection,
    usecases::fetch_manga_chapters_in_batch::Filter as ChaptersToDownloadFilter,
};
use uuid::Uuid;

use crate::job::dto::JobDetail;
use crate::job::state::RunningJob;
use crate::state::State as AppState;

use super::{
    download_chapter::DownloadChapterJob,
    download_scanlator_chapters::{DownloadScanlatorChaptersJob, ScanlatorFilter},
    download_unread_chapters::DownloadUnreadChaptersJob,
    state::Job,
};

pub fn routes() -> Router<AppState> {
    Router::<AppState>::new()
        .route("/jobs/download-chapter", post(create_download_chapter_job))
        .route(
            "/jobs/download-unread-chapters",
            post(create_download_unread_chapters_job),
        )
        .route(
            "/jobs/download-scanlator-chapters",
            post(create_download_scanlator_chapters_job),
        )
        .route("/jobs/:id", get(get_job))
        .route("/jobs/:id", delete(cancel_job))
}

#[derive(Deserialize)]
struct CreateDownloadChapterJobBody {
    source_id: String,
    manga_id: String,
    chapter_id: String,
}

impl From<CreateDownloadChapterJobBody> for ChapterId {
    fn from(value: CreateDownloadChapterJobBody) -> Self {
        ChapterId::from_strings(value.source_id, value.manga_id, value.chapter_id)
    }
}

async fn create_download_chapter_job(
    StateExtractor(AppState {
        database,
        source_manager,
        chapter_storage,
        ..
    }): StateExtractor<AppState>,
    StateExtractor(State { job_registry }): StateExtractor<State>,
    Json(body): Json<CreateDownloadChapterJobBody>,
) -> Result<Json<Uuid>, AppError> {
    let id = Uuid::new_v4();
<<<<<<< HEAD
    let chapter_num = body.chapter_num;
=======
>>>>>>> bc7355b5
    let chapter_storage = chapter_storage.lock().await.clone();
    let job = DownloadChapterJob::spawn_new(source_manager, database, chapter_storage, body.into());

    job_registry
        .lock()
        .await
        .insert(id, RunningJob::DownloadChapter(job));

    Ok(Json(id))
}

#[derive(Deserialize)]
struct CreateDownloadUnreadChaptersJobBody {
    source_id: String,
    manga_id: String,
    amount: Option<usize>,
}

impl From<CreateDownloadUnreadChaptersJobBody> for MangaId {
    fn from(value: CreateDownloadUnreadChaptersJobBody) -> Self {
        MangaId::from_strings(value.source_id, value.manga_id)
    }
}

async fn create_download_unread_chapters_job(
    StateExtractor(AppState {
        source_manager,
        database,
        chapter_storage,
        ..
    }): StateExtractor<AppState>,
    StateExtractor(State { job_registry }): StateExtractor<State>,
    Json(body): Json<CreateDownloadUnreadChaptersJobBody>,
) -> Result<Json<Uuid>, AppError> {
    let filter = match body.amount {
        Some(amount) => ChaptersToDownloadFilter::NextUnreadChapters(amount),
        None => ChaptersToDownloadFilter::AllUnreadChapters,
    };
    let manga_id = MangaId::from(body);

    let source_manager = source_manager.lock().await;
    let source = source_manager
        .get_by_id(manga_id.source_id())
        .ok_or(AppError::SourceNotFound)?
        .clone();

    let id = Uuid::new_v4();
    let chapter_storage = chapter_storage.lock().await.clone();
    let job =
        DownloadUnreadChaptersJob::spawn_new(source, database, chapter_storage, manga_id, filter);

    job_registry
        .lock()
        .await
        .insert(id, RunningJob::DownloadUnreadChapters(job));

    Ok(Json(id))
}

#[derive(Deserialize, Clone)]
struct CreateDownloadScanlatorChaptersJobBody {
    source_id: String,
    manga_id: String,
    scanlator: String,
    amount: Option<usize>,
}

impl From<CreateDownloadScanlatorChaptersJobBody> for MangaId {
    fn from(value: CreateDownloadScanlatorChaptersJobBody) -> Self {
        MangaId::from_strings(value.source_id, value.manga_id)
    }
}

async fn create_download_scanlator_chapters_job(
    StateExtractor(AppState {
        source_manager,
        database,
        chapter_storage,
        ..
    }): StateExtractor<AppState>,
    StateExtractor(State { job_registry }): StateExtractor<State>,
    Json(body): Json<CreateDownloadScanlatorChaptersJobBody>,
) -> Result<Json<Uuid>, AppError> {
    let manga_id = MangaId::from(body.clone());

    let source_manager = source_manager.lock().await;
    let source = source_manager
        .get_by_id(manga_id.source_id())
        .ok_or(AppError::SourceNotFound)?
        .clone();

    let scanlator_filter = ScanlatorFilter {
        scanlator: body.scanlator,
        amount: body.amount,
    };

    let id = Uuid::new_v4();
    let chapter_storage = chapter_storage.lock().await.clone();
    let job = DownloadScanlatorChaptersJob::spawn_new(
        source,
        database,
        chapter_storage,
        manga_id,
        scanlator_filter,
    );

    job_registry
        .lock()
        .await
        .insert(id, RunningJob::DownloadScanlatorChapters(job));

    Ok(Json(id))
}

#[derive(Deserialize)]
struct GetJobParams {
    id: Uuid,
}

async fn get_job(
    StateExtractor(State { job_registry }): StateExtractor<State>,
    Path(GetJobParams { id }): Path<GetJobParams>,
) -> Result<Json<JobDetail>, AppError> {
    let job = job_registry
        .lock()
        .await
        .remove(&id)
        .ok_or_else(|| anyhow!("couldn't find job"))?;

    let (detail, incomplete_job) = JobDetail::from_job(job).await;

    if let Some(incomplete_job) = incomplete_job {
        job_registry.lock().await.insert(id, incomplete_job);
    }

    Ok(Json(detail))
}

async fn cancel_job(
    StateExtractor(State { job_registry }): StateExtractor<State>,
    Path(GetJobParams { id }): Path<GetJobParams>,
) -> Result<Json<()>, AppError> {
    let job_registry = job_registry.lock().await;
    let job = job_registry
        .get(&id)
        .ok_or_else(|| anyhow!("couldn't find job"))?;

    match job {
        RunningJob::DownloadUnreadChapters(job) => job.cancel().await?,
        RunningJob::DownloadScanlatorChapters(job) => job.cancel().await?,
        _ => Err(anyhow!("job is not cancellable"))?,
    };

    Ok(Json(()))
}<|MERGE_RESOLUTION|>--- conflicted
+++ resolved
@@ -63,10 +63,7 @@
     Json(body): Json<CreateDownloadChapterJobBody>,
 ) -> Result<Json<Uuid>, AppError> {
     let id = Uuid::new_v4();
-<<<<<<< HEAD
     let chapter_num = body.chapter_num;
-=======
->>>>>>> bc7355b5
     let chapter_storage = chapter_storage.lock().await.clone();
     let job = DownloadChapterJob::spawn_new(source_manager, database, chapter_storage, body.into());
 
